// Copyright 2021-2024 The Connect Authors
//
// Licensed under the Apache License, Version 2.0 (the "License");
// you may not use this file except in compliance with the License.
// You may obtain a copy of the License at
//
//      http://www.apache.org/licenses/LICENSE-2.0
//
// Unless required by applicable law or agreed to in writing, software
// distributed under the License is distributed on an "AS IS" BASIS,
// WITHOUT WARRANTIES OR CONDITIONS OF ANY KIND, either express or implied.
// See the License for the specific language governing permissions and
// limitations under the License.

module.exports = {
  env: {
    browser: true,
    es2021: true,
    node: true,
  },
  root: true,
  ignorePatterns: [
    "packages/*/dist/**",
    // Our ESLint setup assumes all `.js` files are ESM, however these particular assets are CommonJS.
    // Since for these files we cannot use `.cjs`, instead we override here to avoid having to override in each file
    "packages/connect/*.js",
    //
    "packages/connect-web-bench/src/gen/grpcweb/**/*",
  ],
  plugins: ["@typescript-eslint", "n", "import"],
  // Rules and settings that do not require a non-default parser
  extends: ["eslint:recommended"],
  rules: {
    "no-console": "error",
    "import/no-cycle": "error",
    "import/no-duplicates": "error",
  },
  overrides: [
<<<<<<< HEAD
    ...readdirSync("packages", { withFileTypes: true })
      .filter((entry) => entry.isDirectory())
      .map((entry) => join("packages", entry.name))
      .filter((dir) => existsSync(join(dir, "tsconfig.json")))
      .map((dir) => {
        return {
          files: [join(dir, "src/**/*.ts"), join(dir, "conformance/**/*.ts")],
          parser: "@typescript-eslint/parser",
          parserOptions: {
            project: "./tsconfig.json",
            tsconfigRootDir: dir,
          },
          settings: {
            "import/resolver": {
              typescript: {
                project: "packages/*/tsconfig.json",
              },
            },
          },
          extends: [
            "plugin:@typescript-eslint/recommended",
            "plugin:@typescript-eslint/recommended-requiring-type-checking",
            "plugin:import/recommended",
            "plugin:import/typescript",
          ],
          rules: {
            "@typescript-eslint/strict-boolean-expressions": "error",
            "@typescript-eslint/no-unnecessary-condition": "error",
            // we use complex typings, where Array is actually more readable than T[]
            "@typescript-eslint/array-type": "off",
            "@typescript-eslint/switch-exhaustiveness-check": "error",
            "@typescript-eslint/prefer-nullish-coalescing": "error",
            "@typescript-eslint/no-unnecessary-boolean-literal-compare":
              "error",
            "@typescript-eslint/no-invalid-void-type": "error",
            "@typescript-eslint/no-base-to-string": "error",
            "import/no-cycle": "error",
            "import/no-duplicates": "error",
=======
    {
      files: ["**/*.{ts,tsx,cts,mts}"],
      parser: "@typescript-eslint/parser",
      parserOptions: {
        project: true,
      },
      settings: {
        "import/resolver": {
          typescript: {
            project: "tsconfig.json",
>>>>>>> 6575fc15
          },
        },
      },
      extends: [
        "plugin:@typescript-eslint/recommended",
        "plugin:@typescript-eslint/recommended-requiring-type-checking",
        "plugin:import/recommended",
        "plugin:import/typescript",
      ],
      rules: {
        "@typescript-eslint/strict-boolean-expressions": "error",
        "@typescript-eslint/no-unnecessary-condition": "error",
        "@typescript-eslint/array-type": "off", // we use complex typings, where Array is actually more readable than T[]
        "@typescript-eslint/switch-exhaustiveness-check": "error",
        "@typescript-eslint/prefer-nullish-coalescing": "error",
        "@typescript-eslint/no-unnecessary-boolean-literal-compare": "error",
        "@typescript-eslint/no-invalid-void-type": "error",
        "@typescript-eslint/no-base-to-string": "error",
        "import/no-cycle": "error",
        "import/no-duplicates": "error",
      },
    },
    // For scripts and configurations, use Node.js rules
    {
      files: ["**/*.{js,mjs,cjs}"],
      parserOptions: {
        ecmaVersion: 13, // ES2022 - https://eslint.org/docs/latest/use/configure/language-options#specifying-environments
      },
      extends: ["eslint:recommended", "plugin:n/recommended"],
      rules: {
        "n/hashbang": "off", // this rule reports _any_ hashbang outside of an npm binary as an error
        "n/prefer-global/process": "off",
        "n/no-process-exit": "off",
        "n/exports-style": ["error", "module.exports"],
        "n/file-extension-in-import": ["error", "always"],
        "n/prefer-global/buffer": ["error", "always"],
        "n/prefer-global/console": ["error", "always"],
        "n/prefer-global/url-search-params": ["error", "always"],
        "n/prefer-global/url": ["error", "always"],
        "n/prefer-promises/dns": "error",
        "n/prefer-promises/fs": "error",
        "n/no-unsupported-features/node-builtins": "error",
        "n/no-unsupported-features/es-syntax": "error",
      },
    },
  ],
};<|MERGE_RESOLUTION|>--- conflicted
+++ resolved
@@ -36,46 +36,6 @@
     "import/no-duplicates": "error",
   },
   overrides: [
-<<<<<<< HEAD
-    ...readdirSync("packages", { withFileTypes: true })
-      .filter((entry) => entry.isDirectory())
-      .map((entry) => join("packages", entry.name))
-      .filter((dir) => existsSync(join(dir, "tsconfig.json")))
-      .map((dir) => {
-        return {
-          files: [join(dir, "src/**/*.ts"), join(dir, "conformance/**/*.ts")],
-          parser: "@typescript-eslint/parser",
-          parserOptions: {
-            project: "./tsconfig.json",
-            tsconfigRootDir: dir,
-          },
-          settings: {
-            "import/resolver": {
-              typescript: {
-                project: "packages/*/tsconfig.json",
-              },
-            },
-          },
-          extends: [
-            "plugin:@typescript-eslint/recommended",
-            "plugin:@typescript-eslint/recommended-requiring-type-checking",
-            "plugin:import/recommended",
-            "plugin:import/typescript",
-          ],
-          rules: {
-            "@typescript-eslint/strict-boolean-expressions": "error",
-            "@typescript-eslint/no-unnecessary-condition": "error",
-            // we use complex typings, where Array is actually more readable than T[]
-            "@typescript-eslint/array-type": "off",
-            "@typescript-eslint/switch-exhaustiveness-check": "error",
-            "@typescript-eslint/prefer-nullish-coalescing": "error",
-            "@typescript-eslint/no-unnecessary-boolean-literal-compare":
-              "error",
-            "@typescript-eslint/no-invalid-void-type": "error",
-            "@typescript-eslint/no-base-to-string": "error",
-            "import/no-cycle": "error",
-            "import/no-duplicates": "error",
-=======
     {
       files: ["**/*.{ts,tsx,cts,mts}"],
       parser: "@typescript-eslint/parser",
@@ -86,7 +46,6 @@
         "import/resolver": {
           typescript: {
             project: "tsconfig.json",
->>>>>>> 6575fc15
           },
         },
       },

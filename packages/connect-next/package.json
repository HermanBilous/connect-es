--- conflicted
+++ resolved
@@ -27,16 +27,9 @@
     "node": ">=16.0.0"
   },
   "peerDependencies": {
-<<<<<<< HEAD
     "@bufbuild/protobuf": "^2.0.0-beta.3",
-    "next": "^13.2.4",
+    "next": "^13.2.4 || ^14.2.5",
     "@connectrpc/connect": "2.0.0-alpha.1",
     "@connectrpc/connect-node": "2.0.0-alpha.1"
-=======
-    "@bufbuild/protobuf": "^1.10.0",
-    "next": "^13.2.4 || ^14.2.5",
-    "@connectrpc/connect": "1.4.0",
-    "@connectrpc/connect-node": "1.4.0"
->>>>>>> 86299a80
   }
 }
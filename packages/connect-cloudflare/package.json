{
  "name": "@connectrpc/connect-cloudflare",
  "private": true,
  "type": "module",
  "scripts": {
    "generate": "buf generate --include-imports .",
    "conformance": "tsc --noEmit && npm run conformance:server && npm run conformance:client",
    "conformance:server": "npx wrangler deploy -c ./conformance/wrangler-server.toml && connectconformance --mode server --conf ./conformance/conformance-cloudflare-server.yaml -v ./conformance/server.ts",
    "conformance:client": "npx wrangler deploy -c ./conformance/wrangler-client.toml && connectconformance --mode client --conf ./conformance/conformance-cloudflare-client.yaml -v --known-failing @./conformance/known-failing-client.txt --bind 0.0.0.0 --port 8181 --cert $CLOUDFLARE_WORKERS_REFERENCE_SERVER_CERT --key $CLOUDFLARE_WORKERS_REFERENCE_SERVER_KEY  -- ./conformance/client.ts"
  },
  "dependencies": {
<<<<<<< HEAD
    "@bufbuild/protobuf": "^2.0.0-beta.2",
    "@connectrpc/connect": "1.4.0"
=======
    "@bufbuild/protobuf": "^1.10.0",
    "@connectrpc/connect": "1.4.0",
    "@connectrpc/connect-node": "1.4.0"
>>>>>>> 3276799c
  },
  "devDependencies": {
    "@cloudflare/workers-types": "^4.20240603.0",
    "wrangler": "^3.58.0",
    "tsx": "^4.11.0",
    "@connectrpc/connect-conformance": "^1.4.0",
    "@bufbuild/protoc-gen-es": "^2.0.0-beta.2"
  }
}<|MERGE_RESOLUTION|>--- conflicted
+++ resolved
@@ -9,14 +9,9 @@
     "conformance:client": "npx wrangler deploy -c ./conformance/wrangler-client.toml && connectconformance --mode client --conf ./conformance/conformance-cloudflare-client.yaml -v --known-failing @./conformance/known-failing-client.txt --bind 0.0.0.0 --port 8181 --cert $CLOUDFLARE_WORKERS_REFERENCE_SERVER_CERT --key $CLOUDFLARE_WORKERS_REFERENCE_SERVER_KEY  -- ./conformance/client.ts"
   },
   "dependencies": {
-<<<<<<< HEAD
     "@bufbuild/protobuf": "^2.0.0-beta.2",
-    "@connectrpc/connect": "1.4.0"
-=======
-    "@bufbuild/protobuf": "^1.10.0",
     "@connectrpc/connect": "1.4.0",
     "@connectrpc/connect-node": "1.4.0"
->>>>>>> 3276799c
   },
   "devDependencies": {
     "@cloudflare/workers-types": "^4.20240603.0",

--- conflicted
+++ resolved
@@ -1,10 +1,6 @@
 {
   "name": "@connectrpc/connect",
-<<<<<<< HEAD
   "version": "2.0.0-alpha.1",
-=======
-  "version": "1.5.0",
->>>>>>> 6575fc15
   "description": "Type-safe APIs with Protobuf and TypeScript.",
   "license": "Apache-2.0",
   "repository": {
@@ -70,13 +66,8 @@
     "@bufbuild/protobuf": "^2.0.0"
   },
   "devDependencies": {
-<<<<<<< HEAD
-    "@bufbuild/buf": "^1.36.0",
+    "@bufbuild/buf": "^1.39.0",
     "@bufbuild/protoc-gen-es": "^2.0.0",
-=======
-    "@bufbuild/buf": "^1.39.0",
-    "@bufbuild/protoc-gen-es": "^1.10.0",
->>>>>>> 6575fc15
     "@types/jasmine": "^5.0.0",
     "jasmine": "^5.2.0",
     "undici": "^5.28.4"

// Copyright 2021-2024 The Connect Authors
//
// Licensed under the Apache License, Version 2.0 (the "License");
// you may not use this file except in compliance with the License.
// You may obtain a copy of the License at
//
//      http://www.apache.org/licenses/LICENSE-2.0
//
// Unless required by applicable law or agreed to in writing, software
// distributed under the License is distributed on an "AS IS" BASIS,
// WITHOUT WARRANTIES OR CONDITIONS OF ANY KIND, either express or implied.
// See the License for the specific language governing permissions and
// limitations under the License.

import * as http from "http";
<<<<<<< HEAD
import { createPromiseClient } from "@connectrpc/connect";
=======
import { Message, MethodKind, proto3 } from "@bufbuild/protobuf";
import { createClient } from "@connectrpc/connect";
>>>>>>> f074ab1d
import type { ConnectRouter } from "@connectrpc/connect";
import { createGrpcWebTransport } from "@connectrpc/connect-node";
import express from "express";
import { expressConnectMiddleware } from "./express-connect-middleware.js";
import { ElizaService } from "./testdata/gen/connectrpc/eliza/v1/eliza_pb.js";

describe("express readme", function () {
  it("should work", async function () {
    let port = -1;

    function routes(router: ConnectRouter) {
      // eslint-disable-next-line @typescript-eslint/require-await
      router.rpc(ElizaService.method.say, async (req) => ({
        sentence: `you said: ${req.sentence}`,
      }));
    }

    async function startServer() {
      return await new Promise<http.Server>((resolve) => {
        const app = express();
        app.use(expressConnectMiddleware({ routes }));
        const server = http.createServer(app).listen(0, () => {
          const a = server.address();
          if (a !== null && typeof a !== "string") {
            port = a.port;
          }
          resolve(server);
        });
      });
    }

    async function runClient() {
      const transport = createGrpcWebTransport({
        baseUrl: `http://localhost:${port}`,
        httpVersion: "1.1",
      });
      const client = createClient(ElizaService, transport);
      const res = await client.say({ sentence: "I feel happy." });
      // console.log(res.sentence) // you said: I feel happy.
      expect(res.sentence).toBe("you said: I feel happy.");
    }

    const server = await startServer();
    await runClient();
    server.close();
  });
});<|MERGE_RESOLUTION|>--- conflicted
+++ resolved
@@ -13,12 +13,7 @@
 // limitations under the License.
 
 import * as http from "http";
-<<<<<<< HEAD
-import { createPromiseClient } from "@connectrpc/connect";
-=======
-import { Message, MethodKind, proto3 } from "@bufbuild/protobuf";
 import { createClient } from "@connectrpc/connect";
->>>>>>> f074ab1d
 import type { ConnectRouter } from "@connectrpc/connect";
 import { createGrpcWebTransport } from "@connectrpc/connect-node";
 import express from "express";

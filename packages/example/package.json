--- conflicted
+++ resolved
@@ -12,26 +12,14 @@
     "node": ">=16"
   },
   "dependencies": {
-<<<<<<< HEAD
     "@bufbuild/protobuf": "^2.0.0-beta.3",
     "@connectrpc/connect-node": "^2.0.0-alpha.1",
     "@connectrpc/connect-web": "^2.0.0-alpha.1",
-    "tsx": "^4.16.0"
-  },
-  "devDependencies": {
-    "@bufbuild/buf": "^1.34.0",
-    "@bufbuild/protoc-gen-es": "^2.0.0-beta.3",
-=======
-    "@bufbuild/protobuf": "^1.10.0",
-    "@connectrpc/connect-node": "^1.4.0",
-    "@connectrpc/connect-web": "^1.4.0",
     "tsx": "^4.16.5"
   },
   "devDependencies": {
     "@bufbuild/buf": "^1.36.0",
-    "@bufbuild/protoc-gen-es": "^1.10.0",
-    "@connectrpc/protoc-gen-connect-es": "^1.4.0",
->>>>>>> 86299a80
+    "@bufbuild/protoc-gen-es": "^2.0.0-beta.3",
     "@types/express": "^4.17.18",
     "esbuild": "^0.19.8",
     "typescript": "^5.5.4"

// Copyright 2021-2024 The Connect Authors
//
// Licensed under the Apache License, Version 2.0 (the "License");
// you may not use this file except in compliance with the License.
// You may obtain a copy of the License at
//
//      http://www.apache.org/licenses/LICENSE-2.0
//
// Unless required by applicable law or agreed to in writing, software
// distributed under the License is distributed on an "AS IS" BASIS,
// WITHOUT WARRANTIES OR CONDITIONS OF ANY KIND, either express or implied.
// See the License for the specific language governing permissions and
// limitations under the License.

import { createClient } from "@connectrpc/connect";
import { createConnectTransport } from "../src/connect-transport.js";
import {
  ElizaService,
  IntroduceRequestSchema,
} from "./gen/connectrpc/eliza/v1/eliza_pb.js";
import { create } from "@bufbuild/protobuf";

const timeoutMs = 15000;

describe("eliza", () => {
  const transport = createConnectTransport({
    baseUrl: "https://demo.connectrpc.com",
  });
  it(
    "say()",
    async () => {
      const client = createClient(ElizaService, transport);
      const res = await client.say({ sentence: "I feel happy." });
      expect(typeof res.sentence).toBe("string");
    },
    timeoutMs,
  );
  it(
    "introduce()",
    async () => {
<<<<<<< HEAD
      const client = createPromiseClient(ElizaService, transport);
      const request = create(IntroduceRequestSchema, {
=======
      const client = createClient(ElizaService, transport);
      const request = new IntroduceRequest({
>>>>>>> f074ab1d
        name: "Browser",
      });
      let receivedMessages = 0;
      for await (const response of client.introduce(request)) {
        expect(response.sentence.length > 0).toBe(true);
        receivedMessages++;
      }
      expect(receivedMessages > 3).toBe(true);
    },
    timeoutMs,
  );
});<|MERGE_RESOLUTION|>--- conflicted
+++ resolved
@@ -38,13 +38,8 @@
   it(
     "introduce()",
     async () => {
-<<<<<<< HEAD
-      const client = createPromiseClient(ElizaService, transport);
+      const client = createClient(ElizaService, transport);
       const request = create(IntroduceRequestSchema, {
-=======
-      const client = createClient(ElizaService, transport);
-      const request = new IntroduceRequest({
->>>>>>> f074ab1d
         name: "Browser",
       });
       let receivedMessages = 0;
